--- conflicted
+++ resolved
@@ -281,11 +281,8 @@
 * `device` - Name of the device node the disk image will have in the VM, e.g. *vdb*. If unspecified, the next available device is chosen.
 * `size` - Size of the disk image. If unspecified, defaults to 10G.
 * `type` - Type of disk image to create. Defaults to *qcow2*.
-<<<<<<< HEAD
 * `bus` - Type of bus to connect device to. Defaults to *virtio*.
-=======
 * `cache` - Cache mode to use, e.g. `none`, `writeback`, `writethrough` (see the [libvirt documentation for possible values](http://libvirt.org/formatdomain.html#elementsDisks) or [here](https://www.suse.com/documentation/sles11/book_kvm/data/sect1_chapter_book_kvm.html) for a fuller explanation). Defaults to *default*.
->>>>>>> 5be5faf2
 
 The following example creates two additional disks.
 
