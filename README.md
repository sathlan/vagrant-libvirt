--- conflicted
+++ resolved
@@ -99,13 +99,8 @@
 * `password` - Password to access Libvirt.
 * `id_ssh_key_file` - The id ssh key file name to access Libvirt (eg: id_dsa or id_rsa or ... in the user .ssh directory)
 * `storage_pool_name` - Libvirt storage pool name, where box image and instance snapshots will be stored.
-<<<<<<< HEAD
-* `default_network` - Libvirt default network name. If not specified default network name is 'default'.
-* `default_prefix` - Set a prefix for the machines that's different than the project dir name.
-=======
 * `management_network_name` - Name of libvirt network to which all VMs will be connected. If not specified the default is 'vagrant-libvirt'.
 * `management_network_address` - Address of network to which all VMs will be connected. Must include the address and subnet mask. If not specified the default is '192.168.121.0/24'.
->>>>>>> c323468d
 
 ### Domain Specific Options
 
@@ -118,7 +113,7 @@
 * `kernel` - To launch the guest with a kernel residing on host filesystems (Equivalent to qemu `-kernel`)
 * `initrd` - To specify the initramfs/initrd to use for the guest (Equivalent to qemu `-initrd`)
 * `cmd_line` - Arguments passed on to the guest kernel initramfs or initrd to use (Equivalent to qemu `-append`)
- 
+
 
 Specific domain settings can be set for each domain separately in multi-VM
 environment. Example below shows a part of Vagrantfile, where specific options
