--- conflicted
+++ resolved
@@ -57,11 +57,7 @@
         @connect_via_ssh = false if @connect_via_ssh == UNSET_VALUE
         @username = nil if @username == UNSET_VALUE
         @password = nil if @password == UNSET_VALUE
-<<<<<<< HEAD
         @id_ssh_key_file = 'id_rsa' if @id_ssh_key_file == UNSET_VALUE
-=======
-        @id_ssh_key_file = nil if @id_ssh_key_file == UNSET_VALUE
->>>>>>> 0984db24
         @storage_pool_name = 'default' if @storage_pool_name == UNSET_VALUE
         @default_network = 'default' if @default_network == UNSET_VALUE
 
